--- conflicted
+++ resolved
@@ -175,16 +175,12 @@
     const aheadCount = aheadWaiting + (this.nowServing ? 1 : 0);
     const position = aheadCount + 1;
 
-<<<<<<< HEAD
     return this.jsonResponse({
       partyId: party.id,
-      position,
+      position, sessionId: this.sessionId,
       callTimeoutSeconds: this.callTimeoutSeconds,
       venue: this.toVenuePayload(),
     });
-=======
-    return this.jsonResponse({ partyId: party.id, position, sessionId: this.sessionId });
->>>>>>> 14ecf4e4
   }
 
   private async handleDeclareNearby(request: Request): Promise<Response> {
