--- conflicted
+++ resolved
@@ -44,7 +44,6 @@
             ),
         });
     }, [navigation]);
-
     const {
         code,
         partyId,
@@ -125,7 +124,6 @@
       setIsActive(false);
       setStatusText(message);
       setCallDeadline(null);
-      // Remove the joined queue from storage when session ends
       try {
         if (code) {
           await storage.removeJoinedQueue(code);
@@ -134,11 +132,7 @@
         console.warn('Failed to remove joined queue from storage', error);
       }
     },
-<<<<<<< HEAD
-    [clearReconnect, stopPolling]
-=======
-    [clearReconnect, closeActiveSocket, code]
->>>>>>> cd420230
+    [clearReconnect, stopPolling, code]
   );
 
     const snapshotUrl = useMemo(() => {
@@ -247,7 +241,6 @@
             return;
         }
 
-<<<<<<< HEAD
         try {
             const headers: HeadersInit = {};
             if (etag.current) {
@@ -260,25 +253,6 @@
                 // No changes, connection is healthy
                 setConnectionState('open');
                 return;
-=======
-        socket.onclose = async (event) => {
-            if (socketRef.current === socket) {
-            socketRef.current = null;
-            }
-            setConnectionState('closed');
-            if (shouldReconnectRef.current && event.code !== 1000) {
-                clearReconnect();
-                reconnectTimer.current = setTimeout(() => {
-                    connect();
-                }, 2000);
-            } else if (!shouldReconnectRef.current && code) {
-                // If we're not reconnecting and this is a permanent closure, remove the joined queue
-                try {
-                    await storage.removeJoinedQueue(code);
-                } catch (error) {
-                    console.warn('Failed to remove joined queue from storage on socket close', error);
-                }
->>>>>>> cd420230
             }
 
             if (response.ok) {
@@ -482,14 +456,11 @@
         setLeaveLoading(true);
         try {
         await leaveQueue({ code, partyId });
-        
-        // Remove from storage
         try {
           await storage.removeJoinedQueue(code);
         } catch (storageError) {
           console.warn('Failed to remove joined queue from storage', storageError);
         }
-
         Alert.alert('Left queue', 'You have left the queue.');
         navigation.replace('HomeScreen');
         } catch (error) {
