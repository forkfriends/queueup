--- conflicted
+++ resolved
@@ -2,11 +2,8 @@
 import {
   ActivityIndicator,
   Alert,
-<<<<<<< HEAD
+  Modal,
   Linking,
-=======
-  Modal,
->>>>>>> b4e74971
   Platform,
   Pressable,
   ScrollView,
@@ -534,7 +531,6 @@
     });
   };
 
-<<<<<<< HEAD
   return (
     <SafeAreaProvider style={styles.safe}>
       <View style={styles.container}>
@@ -548,18 +544,7 @@
           {typeof capacity === 'number' ? (
             <Text style={styles.headerLine}>Guest capacity: {capacity}</Text>
           ) : null}
-          <View style={styles.headerCodeRow}>
-            <Text style={styles.headerLine}>Queue code:</Text>
-            <Text style={styles.headerCodeValue}>{code}</Text>
-            <Pressable
-              style={styles.headerCopyButton}
-              onPress={handleCopyCode}
-              accessibilityRole="button"
-              accessibilityLabel="Copy queue code to clipboard"
-            >
-              <Copy style={styles.headerCopyText} size={14} />
-            </Pressable>
-          </View>
+          <Text style={styles.headerLine}>Queue code: {code}</Text>
           <Text style={styles.headerLine}>Session ID: {sessionId}</Text>
           {shareableLink ? (
             <Text style={styles.headerLine} numberOfLines={1} ellipsizeMode="middle">
@@ -587,49 +572,7 @@
               Host authentication token missing. Create a queue on this device to control it.
             </Text>
           ) : null}
-=======
-  const content = (
-    <>
-      <View style={styles.headerCard}>
-        <Text style={styles.headerTitle}>Host Console</Text>
-        {displayEventName ? (
-          <Text style={styles.headerEvent} numberOfLines={2} ellipsizeMode="tail">
-            {displayEventName}
-          </Text>
-        ) : null}
-        {typeof capacity === 'number' ? (
-          <Text style={styles.headerLine}>Guest capacity: {capacity}</Text>
-        ) : null}
-        <Text style={styles.headerLine}>Queue code: {code}</Text>
-        {/* <Text style={styles.headerLine}>Session ID: {sessionId}</Text> */}
-        {/* {shareableLink ? (
-          <Text style={styles.headerLine} numberOfLines={1} ellipsizeMode="middle">
-            Guest link: {shareableLink}
-          </Text>
-        ) : null} */}
-        <View style={styles.statusRow}>
-          <Text style={[styles.statusBadge, closed ? styles.statusClosed : styles.statusActive]}>
-            {closed ? 'Closed' : 'Active'}
-          </Text>
-          <Text style={styles.connectionText}>Connection: {connectionLabel}</Text>
->>>>>>> b4e74971
         </View>
-        {connectionError ? (
-          <>
-            <Text style={styles.connectionText}>{connectionError}</Text>
-            {hasHostAuth ? (
-              <Pressable style={styles.reconnectButton} onPress={reconnectManually}>
-                <Text style={styles.reconnectButtonText}>Reconnect</Text>
-              </Pressable>
-            ) : null}
-          </>
-        ) : null}
-        {!hasHostAuth ? (
-          <Text style={styles.connectionText}>
-            Host authentication token missing. Create a queue on this device to control it.
-          </Text>
-        ) : null}
-      </View>
 
       {shareableLink ? (
         <View style={styles.qrCard}>
