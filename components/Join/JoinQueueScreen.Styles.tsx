--- conflicted
+++ resolved
@@ -40,11 +40,6 @@
     paddingVertical: 12,
     fontSize: 16,
   },
-<<<<<<< HEAD
-  inputDisabled: {
-    backgroundColor: '#f1f1f1',
-    color: '#777',
-=======
   sliderRow: { flexDirection: 'row', alignItems: 'center', marginBottom: 6 },
   sliderHint: {
     fontSize: 15,
@@ -72,7 +67,10 @@
     fontSize: 15,
     fontWeight: '600',
     color: '#222',
->>>>>>> ae1bc803
+  },
+  inputDisabled: {
+    backgroundColor: '#f1f1f1',
+    color: '#777',
   },
   actionsRow: {
     marginTop: 22,
@@ -125,7 +123,35 @@
     fontSize: 14,
     color: '#555',
   },
-<<<<<<< HEAD
+  scannerContainer: {
+    flex: 1,
+    backgroundColor: '#000',
+  },
+  camera: {
+    flex: 1,
+  },
+  scannerControls: {
+    padding: 20,
+    backgroundColor: '#111',
+  },
+  scannerHint: {
+    color: '#f1f1f1',
+    fontSize: 16,
+    marginBottom: 12,
+    textAlign: 'center',
+  },
+  scannerCloseButton: {
+    alignSelf: 'center',
+    paddingVertical: 10,
+    paddingHorizontal: 28,
+    borderRadius: 999,
+    backgroundColor: '#f5f5f5',
+  },
+  scannerCloseText: {
+    fontSize: 16,
+    fontWeight: '600',
+    color: '#111',
+  },
   webModalBackdrop: {
     flex: 1,
     backgroundColor: 'rgba(0, 0, 0, 0.4)',
@@ -187,35 +213,5 @@
     fontSize: 15,
     fontWeight: '600',
     color: '#fff',
-=======
-  scannerContainer: {
-    flex: 1,
-    backgroundColor: '#000',
-  },
-  camera: {
-    flex: 1,
-  },
-  scannerControls: {
-    padding: 20,
-    backgroundColor: '#111',
-  },
-  scannerHint: {
-    color: '#f1f1f1',
-    fontSize: 16,
-    marginBottom: 12,
-    textAlign: 'center',
-  },
-  scannerCloseButton: {
-    alignSelf: 'center',
-    paddingVertical: 10,
-    paddingHorizontal: 28,
-    borderRadius: 999,
-    backgroundColor: '#f5f5f5',
-  },
-  scannerCloseText: {
-    fontSize: 16,
-    fontWeight: '600',
-    color: '#111',
->>>>>>> ae1bc803
   },
 });