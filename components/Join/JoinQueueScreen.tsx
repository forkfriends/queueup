import React, { useCallback, useEffect, useMemo, useRef, useState } from 'react';
import {
  ScrollView,
  KeyboardAvoidingView,
  Platform,
  View,
  Text,
  TextInput,
  Pressable,
  ActivityIndicator,
  Alert,
  Modal,
} from 'react-native';
import Slider from '@react-native-community/slider';
import { SafeAreaProvider, SafeAreaView } from 'react-native-safe-area-context';
import { NativeStackScreenProps } from '@react-navigation/native-stack';
import { CameraView, useCameraPermissions, type BarcodeScanningResult } from 'expo-camera';
<<<<<<< HEAD
import * as Location from 'expo-location';
import type { RootStackParamList } from '../../types/navigation';
import styles from './JoinQueueScreen.Styles';
import {
  buildGuestConnectUrl,
  declareNearby,
  joinQueue,
  leaveQueue,
} from '../../lib/backend';
import type { QueueVenue } from '../../lib/backend';
import GuestQueueScreen, { GuestQueueEntry } from '../Guest/GuestQueueScreen';
=======
import { Turnstile } from '@marsidev/react-turnstile';
import type { RootStackParamList } from '../../types/navigation';
import styles from './JoinQueueScreen.Styles';
import { buildGuestConnectUrl, joinQueue, leaveQueue, getVapidPublicKey, savePushSubscription, API_BASE_URL } from '../../lib/backend';
>>>>>>> 14ecf4e4

type Props = NativeStackScreenProps<RootStackParamList, 'JoinQueueScreen'>;

const EARTH_RADIUS_METERS = 6_371_000;

function toRadians(value: number): number {
  return (value * Math.PI) / 180;
}

function computeDistanceMeters(lat1: number, lon1: number, lat2: number, lon2: number): number {
  const dLat = toRadians(lat2 - lat1);
  const dLon = toRadians(lon2 - lon1);
  const rLat1 = toRadians(lat1);
  const rLat2 = toRadians(lat2);
  const a =
    Math.sin(dLat / 2) * Math.sin(dLat / 2) +
    Math.sin(dLon / 2) * Math.sin(dLon / 2) * Math.cos(rLat1) * Math.cos(rLat2);
  const c = 2 * Math.atan2(Math.sqrt(a), Math.sqrt(1 - a));
  return EARTH_RADIUS_METERS * c;
}

function normalizeQueueEntry(raw: any): GuestQueueEntry | null {
  if (!raw || typeof raw !== 'object' || typeof raw.id !== 'string') {
    return null;
  }
  return {
    id: raw.id,
    name: typeof raw.name === 'string' ? raw.name : undefined,
    size: typeof raw.size === 'number' ? raw.size : undefined,
    status: raw.status === 'called' ? 'called' : 'waiting',
  };
}

const MIN_QUEUE_SIZE = 1;
const MAX_QUEUE_SIZE = 10;
const DEFAULT_QUEUE_SIZE = 1;

export default function JoinQueueScreen({ navigation, route }: Props) {
  const routeCode =
    route.params?.code && route.params.code.trim().length > 0
      ? route.params.code.trim().toUpperCase().slice(-6)
      : '';
  const [key, setKey] = useState(routeCode);
  const [name, setName] = useState('');
  const [partySize, setPartySize] = useState<number>(DEFAULT_QUEUE_SIZE);
  const [loading, setLoading] = useState(false);
  const [resultText, setResultText] = useState<string | null>(null);
  const [connectionState, setConnectionState] = useState<'idle' | 'connecting' | 'open' | 'closed'>(
    'idle'
  );
  const [joinedCode, setJoinedCode] = useState<string | null>(null);
  const [partyId, setPartyId] = useState<string | null>(null);
  const [sessionId, setSessionId] = useState<string | null>(null);
  const [pushReady, setPushReady] = useState(false);
  const [pushMessage, setPushMessage] = useState<string | null>(null);
  const [leaveLoading, setLeaveLoading] = useState(false);
  const [leaveConfirmVisibleWeb, setLeaveConfirmVisibleWeb] = useState(false);
  const [turnstileToken, setTurnstileToken] = useState<string | null>(null);
  const reconnectAttempt = useRef(0);
  const reconnectTimer = useRef<ReturnType<typeof setTimeout> | null>(null);
  const shouldReconnectRef = useRef(false);
  const autoPushAttemptRef = useRef<string | null>(null);
  const [cameraPermission, requestCameraPermission] = useCameraPermissions();
  const [scannerVisible, setScannerVisible] = useState(false);
  const [scannerActive, setScannerActive] = useState(false);
  const socketRef = useRef<WebSocket | null>(null);
  const turnstileRef = useRef<any>(null);
  const inQueue = Boolean(joinedCode && partyId);
  const isWeb = Platform.OS === 'web';
  const [callWindowSeconds, setCallWindowSeconds] = useState<number | null>(null);
  const [venue, setVenue] = useState<QueueVenue | null>(null);
  const [presenceDeclared, setPresenceDeclared] = useState(false);
  const [declaringPresence, setDeclaringPresence] = useState(false);
  const [currentCoords, setCurrentCoords] = useState<Location.LocationObjectCoords | null>(null);
  const [locationMonitoring, setLocationMonitoring] = useState(false);
  const locationWatchRef = useRef<Location.LocationSubscription | null>(null);
  const [foregroundPermission, requestForegroundPermission] = Location.useForegroundPermissions();
  const [queueEntries, setQueueEntries] = useState<GuestQueueEntry[]>([]);
  const [nowServingEntry, setNowServingEntry] = useState<GuestQueueEntry | null>(null);
  const [callDeadline, setCallDeadline] = useState<number | null>(null);
  const [callTimerSeconds, setCallTimerSeconds] = useState<number | null>(null);
  const [callTimerKey, setCallTimerKey] = useState(0);
  const [position, setPosition] = useState<number | null>(null);
  const [aheadCount, setAheadCount] = useState<number | null>(null);
  const geofenceRadiusMeters = venue?.radiusMeters ?? 100;
  const distanceMeters = useMemo(() => {
    if (!venue || !currentCoords) {
      return null;
    }
    return computeDistanceMeters(
      venue.latitude,
      venue.longitude,
      currentCoords.latitude,
      currentCoords.longitude
    );
  }, [venue, currentCoords]);
  const withinRadius =
    typeof distanceMeters === 'number' ? distanceMeters <= geofenceRadiusMeters : false;
  const callWindowMinutesDisplay = callWindowSeconds
    ? Math.max(1, Math.round(callWindowSeconds / 60))
    : null;
  const combinedQueue = useMemo(() => {
    const entries: GuestQueueEntry[] = [];
    if (nowServingEntry) {
      entries.push(nowServingEntry);
    }
    if (queueEntries.length > 0) {
      entries.push(...queueEntries);
    }
    return entries;
  }, [nowServingEntry, queueEntries]);
  const nowServingId = nowServingEntry?.id ?? null;
  const declareDisabled =
    !withinRadius || declaringPresence || presenceDeclared || !joinedCode || !partyId;

  useEffect(() => {
    if (partyId && nowServingId && nowServingId === partyId && callDeadline) {
      const seconds = Math.max(0, Math.round((callDeadline - Date.now()) / 1000));
      setCallTimerSeconds(seconds);
      setCallTimerKey((key) => key + 1);
    } else {
      setCallTimerSeconds(null);
    }
  }, [partyId, nowServingId, callDeadline]);

  useEffect(() => {
    if (!route.params?.code || inQueue) {
      return;
    }
    const normalized = route.params.code.trim().toUpperCase().slice(-6);
    if (!normalized) {
      return;
    }
    setKey((current) => (current === normalized ? current : normalized));
  }, [route.params?.code, inQueue]);

  const onSubmit = async () => {
    if (loading) return;
    if (inQueue) {
      Alert.alert('Already in a queue', 'Please leave your current queue before joining another.');
      return;
    }
    const trimmed = key.trim().toUpperCase();
    if (!trimmed) {
      Alert.alert('Enter queue code', 'Please enter the queue key to continue.');
      return;
    }

    setLoading(true);
    setResultText(null);
    setJoinedCode(null);
    setPartyId(null);
    setConnectionState('idle');
<<<<<<< HEAD
    setCallWindowSeconds(null);
    setVenue(null);
    setPresenceDeclared(false);
    setDeclaringPresence(false);
    setQueueEntries([]);
    setNowServingEntry(null);
    setCallDeadline(null);
    setCallTimerSeconds(null);
    setPosition(null);
    setAheadCount(null);
=======

    // Debug: Log turnstile token status (do not log token value)
    console.log('[QueueUp][join] Turnstile token:', turnstileToken ? 'present' : 'MISSING');

>>>>>>> 14ecf4e4
    try {
      const joinResult = await joinQueue({
        code: trimmed,
        name,
        size: partySize,
        turnstileToken: turnstileToken ?? undefined,
      });
      setResultText(`You're number ${joinResult.position} in line. We'll keep this updated.`);
      setJoinedCode(trimmed);
      setPartyId(joinResult.partyId);
<<<<<<< HEAD
      setCallWindowSeconds(joinResult.callTimeoutSeconds);
      setVenue(joinResult.venue ?? null);
      setPresenceDeclared(false);
      setPosition(joinResult.position);
      setAheadCount(Math.max(0, joinResult.position - 1));
=======
      setSessionId(joinResult.sessionId ?? null);
      // Reset Turnstile for next use
      setTurnstileToken(null);
      if (turnstileRef.current?.reset) {
        turnstileRef.current.reset();
      }
      // Debug: log identifiers for wrangler-side push testing
      if (typeof window !== 'undefined' && (window as any).console) {
        console.log('[QueueUp][join]', {
          ts: new Date().toISOString(),
          sessionId: joinResult.sessionId ?? null,
          partyId: joinResult.partyId,
          code: trimmed,
        });
      }
>>>>>>> 14ecf4e4
    } catch (error) {
      const message = error instanceof Error ? error.message : 'Unknown error joining queue';

      // Check if it's a Turnstile verification error
      if (message.includes('Turnstile verification') || message.includes('verification required')) {
        Alert.alert(
          'Verification Required',
          'Please complete the Cloudflare security check above before joining the queue.',
          [{ text: 'OK' }]
        );
      } else {
        Alert.alert('Unable to join queue', message);
      }

      // Reset Turnstile on error
      setTurnstileToken(null);
      if (turnstileRef.current?.reset) {
        turnstileRef.current.reset();
      }
    } finally {
      setLoading(false);
    }
  };

  const handleCloseScanner = () => {
    setScannerActive(false);
    setScannerVisible(false);
  };

  const handleOpenScanner = async () => {
    if (cameraPermission?.granted) {
      setScannerVisible(true);
      setScannerActive(true);
      return;
    }

    if (cameraPermission && !cameraPermission.canAskAgain && !cameraPermission.granted) {
      Alert.alert(
        'Camera access needed',
        'Enable camera permissions in your device settings to scan QR codes.'
      );
      return;
    }

    const permissionResult = await requestCameraPermission();
    if (permissionResult?.granted) {
      setScannerVisible(true);
      setScannerActive(true);
    } else {
      Alert.alert(
        'Camera access needed',
        'Enable camera permissions in your device settings to scan QR codes.'
      );
    }
  };

  const handleBarcodeScanned = ({ data }: BarcodeScanningResult) => {
    if (!scannerActive) {
      return;
    }
    const scanned = typeof data === 'string' ? data.trim() : '';
    if (!scanned) {
      return;
    }

    setScannerActive(false);
    setKey(scanned.toUpperCase().slice(-6)); // use last 6 chars as key
    setScannerVisible(false);
  };

  const stopLocationUpdates = useCallback(() => {
    if (locationWatchRef.current) {
      try {
        locationWatchRef.current.remove();
      } catch {
        // ignore watcher errors
      }
      locationWatchRef.current = null;
    }
    setLocationMonitoring(false);
    setCurrentCoords(null);
  }, []);

  const startLocationUpdates = useCallback(async () => {
    if (locationWatchRef.current || !venue) {
      return;
    }
    try {
      const subscription = await Location.watchPositionAsync(
        {
          accuracy: Location.Accuracy.Balanced,
          timeInterval: 4000,
          distanceInterval: 5,
        },
        (position) => {
          setCurrentCoords(position.coords);
        }
      );
      locationWatchRef.current = subscription;
      setLocationMonitoring(true);
    } catch (error) {
      console.warn('Failed to start location updates', error);
      Alert.alert('Location unavailable', 'Unable to monitor your location right now.');
    }
  }, [venue]);

  const enableLocation = useCallback(async () => {
    if (!venue) {
      Alert.alert('Location unavailable', 'Join a queue first to share your location.');
      return;
    }
    if (foregroundPermission?.granted) {
      await startLocationUpdates();
      return;
    }
    const permission = await requestForegroundPermission();
    if (permission?.granted) {
      await startLocationUpdates();
    } else {
      Alert.alert(
        'Location needed',
        'Turn on location permissions to prove you are near the restaurant.'
      );
    }
  }, [foregroundPermission?.granted, requestForegroundPermission, startLocationUpdates, venue]);

  const handleDeclarePresence = useCallback(async () => {
    if (!joinedCode || !partyId) {
      return;
    }
    const radius = venue?.radiusMeters ?? 100;
    const distance =
      currentCoords && venue
        ? computeDistanceMeters(
            venue.latitude,
            venue.longitude,
            currentCoords.latitude,
            currentCoords.longitude
          )
        : null;
    if (distance === null || distance > radius) {
      Alert.alert('Move closer', 'Get a little closer to the restaurant before checking in.');
      return;
    }
    setDeclaringPresence(true);
    try {
      await declareNearby({ code: joinedCode, partyId });
      setPresenceDeclared(true);
      setResultText('Thanks! The host knows you are nearby.');
    } catch (error) {
      const message = error instanceof Error ? error.message : 'Unable to declare presence';
      Alert.alert('Unable to declare presence', message);
    } finally {
      setDeclaringPresence(false);
    }
  }, [joinedCode, partyId, venue, currentCoords, setResultText]);

  const clearReconnect = useCallback(() => {
    if (reconnectTimer.current) {
      clearTimeout(reconnectTimer.current);
      reconnectTimer.current = null;
    }
  }, []);

  const closeActiveSocket = useCallback(() => {
    if (socketRef.current) {
      try {
        socketRef.current.close(1000, 'client_closed');
      } catch {
        // ignore socket close errors
      }
      socketRef.current = null;
    }
  }, []);

  const resetSession = useCallback(
    (message?: string) => {
      shouldReconnectRef.current = false;
      clearReconnect();
      closeActiveSocket();
      reconnectAttempt.current = 0;
      setJoinedCode(null);
      setPartyId(null);
      setSessionId(null);
      setPushReady(false);
      setPushMessage(null);
      autoPushAttemptRef.current = null;
      setConnectionState('idle');
      setCallWindowSeconds(null);
      setVenue(null);
      setPresenceDeclared(false);
      setDeclaringPresence(false);
      setQueueEntries([]);
      setNowServingEntry(null);
      setCallDeadline(null);
      setCallTimerSeconds(null);
      setCallTimerKey((key) => key + 1);
      stopLocationUpdates();
      if (message !== undefined) {
        setResultText(message);
      }
    },
    [clearReconnect, closeActiveSocket, stopLocationUpdates]
  );

  useEffect(() => {
    if (!joinedCode || !partyId) {
      return;
    }

    shouldReconnectRef.current = true;
    const wsUrl = buildGuestConnectUrl(joinedCode, partyId);

    const connect = () => {
      clearReconnect();
      closeActiveSocket();
      setConnectionState('connecting');

      const socket = new WebSocket(wsUrl);
      socketRef.current = socket;
      socket.onopen = () => {
        setConnectionState('open');
      };
      socket.onmessage = (event) => {
        if (typeof event.data !== 'string') return;
        try {
          const data = JSON.parse(event.data) as Record<string, unknown>;
          switch (data.type) {
            case 'position': {
              const position = Number(data.position);
              const aheadCount = Number(data.aheadCount);
              if (!Number.isNaN(position)) {
                setPosition(position);
                setAheadCount(Number.isNaN(aheadCount) ? null : Math.max(0, aheadCount));
                setResultText(
                  aheadCount >= 0
                    ? `You're number ${position} in line. ${aheadCount} ${
                        aheadCount === 1 ? 'party' : 'parties'
                      } ahead of you.`
                    : `You're number ${position} in line.`
                );
              }
              break;
            }
            case 'queue_snapshot': {
              const queueList = Array.isArray(data.queue)
                ? (data.queue as unknown[]).map((entry) => normalizeQueueEntry(entry)).filter(
                    (entry): entry is QueueEntry => Boolean(entry)
                  )
                : [];
              setQueueEntries(queueList);
              const nowServingData =
                data.nowServing && typeof data.nowServing === 'object'
                  ? normalizeQueueEntry(data.nowServing)
                  : null;
              setNowServingEntry(nowServingData && nowServingData.status === 'called' ? nowServingData : null);
              const deadline =
                typeof data.callDeadline === 'number' && Number.isFinite(data.callDeadline)
                  ? data.callDeadline
                  : null;
              setCallDeadline(deadline);
              if (typeof data.callTimeoutSeconds === 'number') {
                setCallWindowSeconds(data.callTimeoutSeconds);
              }
              break;
            }
            case 'called': {
              setResultText("You're being served now! Please head to the host.");
              const expiresAt =
                typeof data.expiresAt === 'number' && Number.isFinite(data.expiresAt)
                  ? data.expiresAt
                  : null;
              setCallDeadline(expiresAt);
              break;
            }
            case 'removed': {
              const reason = data.reason;
              const reasonMessages: Record<string, string> = {
                served: 'All set! You have been marked as served.',
                no_show: "We couldn't reach you, so you were removed from the queue.",
                kicked: 'The host removed you from the queue.',
                closed: 'Queue closed. Thanks for your patience!',
              };
              const message = reasonMessages[reason as string] ?? 'You have left the queue.';
              resetSession(message);
              break;
            }
            case 'closed': {
              resetSession('Queue closed by the host. Thanks for waiting with us!');
              break;
            }
            default:
              break;
          }
        } catch (err) {
          console.warn('Failed to parse guest WS payload', err);
        }
      };
      socket.onclose = (event) => {
        if (socketRef.current === socket) {
          socketRef.current = null;
        }
        setConnectionState('closed');
        if (shouldReconnectRef.current && event.code !== 1000) {
          clearReconnect();
          reconnectTimer.current = setTimeout(() => {
            reconnectAttempt.current += 1;
            connect();
          }, 2000);
        }
      };
      socket.onerror = () => {
        setConnectionState('closed');
      };
    };

    connect();

    return () => {
      shouldReconnectRef.current = false;
      clearReconnect();
      closeActiveSocket();
    };
  }, [joinedCode, partyId, clearReconnect, closeActiveSocket, resetSession]);

  const enablePush = useCallback(
    async (options?: { sessionOverride?: string | null; partyOverride?: string | null; silent?: boolean }) => {
      if (Platform.OS !== 'web') {
        return;
      }
      const targetSession = options?.sessionOverride ?? sessionId;
      const targetParty = options?.partyOverride ?? partyId;
      if (!targetSession || !targetParty) {
        return;
      }
      if (typeof window === 'undefined' || typeof navigator === 'undefined') {
        return;
      }
      const hasServiceWorker = 'serviceWorker' in navigator;
      const hasPushManager = 'PushManager' in window;
      const hasNotificationApi = typeof Notification !== 'undefined';
      if (!hasServiceWorker || !hasPushManager || !hasNotificationApi) {
        setPushMessage('Notifications not supported in this browser.');
        if (!options?.silent) {
          Alert.alert('Push not supported', 'This browser does not support web push notifications.');
        }
        return;
      }
      try {
        setPushMessage('Enabling notifications…');
        const publicKey = await getVapidPublicKey();
        if (!publicKey) {
          throw new Error('Missing VAPID key');
        }
        const b64ToU8 = (b64: string) => {
          try {
            return Uint8Array.from(atob(b64.replace(/-/g, '+').replace(/_/g, '/')), (c) => c.charCodeAt(0));
          } catch (error) {
            throw new Error('Invalid VAPID public key format');
          }
        };
        const isGhPages = window.location.pathname.startsWith('/queueup');
        const swPath = isGhPages ? '/queueup/sw.js' : '/sw.js';
        const swScope = isGhPages ? '/queueup/' : '/';
        const registration = await navigator.serviceWorker.register(swPath, { scope: swScope });
        let subscription = await registration.pushManager.getSubscription();
        const requestPermission = async () => {
          if (Notification.permission === 'granted') {
            return 'granted' as NotificationPermission;
          }
          if (Notification.permission === 'denied') {
            return 'denied' as NotificationPermission;
          }
          return Notification.requestPermission();
        };
        if (!subscription) {
          const perm = await requestPermission();
          if (perm !== 'granted') {
            setPushMessage('Notifications are blocked in your browser settings.');
            if (!options?.silent) {
              Alert.alert(
                'Notifications blocked',
                'Enable notifications in your browser settings to receive alerts.'
              );
            }
            return;
          }
          subscription = await registration.pushManager.subscribe({
            userVisibleOnly: true,
            applicationServerKey: b64ToU8(publicKey),
          });
        }
        await savePushSubscription({
          sessionId: targetSession,
          partyId: targetParty,
          subscription: subscription.toJSON?.() ?? (subscription as any),
        });
        console.log('[QueueUp][push] saved subscription', {
          endpoint: subscription.endpoint,
          apiBase: API_BASE_URL,
          sessionId: targetSession,
          partyId: targetParty,
        });
        setPushReady(true);
        setPushMessage('Notifications on');
        if (!options?.silent) {
          Alert.alert('Notifications enabled', 'We will alert you when it is your turn.');
        }
      } catch (e) {
        console.warn('enablePush failed', e);
        setPushMessage('Unable to enable notifications right now.');
        if (!options?.silent) {
          Alert.alert('Failed to enable push', 'Please try again in a moment.');
        }
      }
    },
    [partyId, sessionId]
  );

  useEffect(() => {
    return () => {
      clearReconnect();
      closeActiveSocket();
      stopLocationUpdates();
    };
  }, [clearReconnect, closeActiveSocket, stopLocationUpdates]);

  useEffect(() => {
    if (!isWeb || !sessionId || !partyId || pushReady) {
      return;
    }
    const key = `${sessionId}:${partyId}`;
    if (autoPushAttemptRef.current === key) {
      return;
    }
    autoPushAttemptRef.current = key;
    enablePush({ sessionOverride: sessionId, partyOverride: partyId, silent: true }).catch(() => {
      // Errors are surfaced through pushMessage state; no-op here to avoid unhandled rejections.
    });
  }, [isWeb, sessionId, partyId, pushReady, enablePush]);

  const connectionLabel = useMemo(() => {
    switch (connectionState) {
      case 'open':
        return 'Live updates on';
      case 'connecting':
        return 'Connecting for live updates…';
      case 'closed':
        return 'Connection lost. Waiting to retry…';
      default:
        return 'Waiting to connect…';
    }
  }, [connectionState]);

  const performLeave = useCallback(async () => {
    if (!joinedCode || !partyId) {
      return;
    }
    setLeaveLoading(true);
    try {
      await leaveQueue({ code: joinedCode, partyId });
      resetSession('You have left the queue.');
    } catch (error) {
      const message = error instanceof Error ? error.message : 'Failed to leave queue';
      Alert.alert('Unable to leave queue', message);
    } finally {
      setLeaveConfirmVisibleWeb(false);
      setLeaveLoading(false);
    }
  }, [joinedCode, partyId, resetSession]);

  const cancelLeaveWeb = useCallback(() => {
    if (leaveLoading) {
      return;
    }
    setLeaveConfirmVisibleWeb(false);
  }, [leaveLoading]);

  const confirmLeave = useCallback(() => {
    if (!joinedCode || !partyId || leaveLoading) {
      return;
    }
    if (isWeb) {
      setLeaveConfirmVisibleWeb(true);
      return;
    }
    Alert.alert('Leave queue?', 'You will lose your place in line.', [
      { text: 'Stay', style: 'cancel' },
      { text: 'Leave Queue', style: 'destructive', onPress: () => void performLeave() },
    ]);
  }, [joinedCode, partyId, leaveLoading, performLeave, isWeb]);

  const webLeaveModal = isWeb ? (
    <Modal
      visible={leaveConfirmVisibleWeb}
      transparent
      animationType="fade"
      onRequestClose={cancelLeaveWeb}>
      <View style={styles.webModalBackdrop}>
        <View style={styles.webModalCard}>
          <Text style={styles.webModalTitle}>Leave queue?</Text>
          <Text style={styles.webModalMessage}>
            You will lose your place in line. Are you sure you want to leave?
          </Text>
          <View style={styles.webModalActions}>
            <Pressable style={styles.webModalCancelButton} onPress={cancelLeaveWeb}>
              <Text style={styles.webModalCancelText}>Stay</Text>
            </Pressable>
            <Pressable
              style={[
                styles.webModalConfirmButton,
                leaveLoading ? styles.webModalConfirmButtonDisabled : undefined,
              ]}
              onPress={() => void performLeave()}
              disabled={leaveLoading}>
              {leaveLoading ? (
                <ActivityIndicator color="#fff" />
              ) : (
                <Text style={styles.webModalConfirmText}>Leave Queue</Text>
              )}
            </Pressable>
          </View>
        </View>
      </View>
    </Modal>
  ) : null;

  return (
    <SafeAreaProvider style={styles.safe}>
      <KeyboardAvoidingView
        behavior={Platform.select({ ios: 'padding', android: undefined })}
        style={{ flex: 1 }}>
        <ScrollView contentContainerStyle={styles.scroll} keyboardShouldPersistTaps="handled">
          <Text style={styles.title}>Join Queue</Text>

<<<<<<< HEAD
          {!inQueue ? (
            <View style={styles.card}>
              <Text style={styles.label}>Enter Key</Text>
              <TextInput
                placeholder="Value"
                value={key}
                onChangeText={setKey}
                style={styles.input}
                autoCapitalize="none"
                autoCorrect={false}
                editable={!inQueue}
                returnKeyType="done"
              />
              <Pressable style={styles.scanButton} onPress={handleOpenScanner}>
                <Text style={styles.scanButtonText}>Scan QR Code</Text>
              </Pressable>

              <Text style={styles.label}>Your Name</Text>
              <TextInput
                placeholder="(optional)"
                value={name}
                onChangeText={setName}
                style={styles.input}
                editable={!inQueue}
                returnKeyType="next"
              />

              <Text style={styles.label}>Party Size</Text>
              <View style={styles.sliderRow}>
                <Text style={styles.sliderValue}>{partySize}</Text>
                <Text style={styles.sliderHint}>guests</Text>
              </View>
              <Slider
                style={styles.slider}
                minimumValue={MIN_QUEUE_SIZE}
                maximumValue={MAX_QUEUE_SIZE}
                step={1}
                value={partySize}
                minimumTrackTintColor="#1f6feb"
                maximumTrackTintColor="#d0d7de"
                thumbTintColor="#1f6feb"
                onValueChange={(value) => setPartySize(Math.round(value))}
              />

              <View style={styles.actionsRow}>
=======
          <View style={styles.card}>
            <Text style={styles.label}>Enter Key</Text>
            <TextInput
              placeholder="Value"
              value={key}
              onChangeText={setKey}
              style={[styles.input, inQueue ? styles.inputDisabled : undefined]}
              autoCapitalize="none"
              autoCorrect={false}
              editable={!inQueue}
              returnKeyType="done"
            />
            <Pressable style={styles.scanButton} onPress={handleOpenScanner}>
              <Text style={styles.scanButtonText}>Scan QR Code</Text>
            </Pressable>

            <Text style={styles.label}>Your Name</Text>
            <TextInput
              placeholder="(optional)"
              value={name}
              onChangeText={setName}
              style={[styles.input, inQueue ? styles.inputDisabled : undefined]}
              editable={!inQueue}
              returnKeyType="next"
            />

            <Text style={styles.label}>Party Size</Text>
            <View style={styles.sliderRow}>
              <Text style={styles.sliderValue}>{partySize}</Text>
              <Text style={styles.sliderHint}>guests</Text>
            </View>
            <Slider
              style={styles.slider}
              minimumValue={MIN_QUEUE_SIZE}
              maximumValue={MAX_QUEUE_SIZE}
              step={1}
              value={partySize}
              minimumTrackTintColor="#1f6feb"
              maximumTrackTintColor="#d0d7de"
              thumbTintColor="#1f6feb"
              onValueChange={(value) => setPartySize(Math.round(value))}
            />

            {isWeb && !inQueue && process.env.EXPO_PUBLIC_TURNSTILE_SITE_KEY ? (
              <View style={{ marginVertical: 16, alignItems: 'center' }}>
                <Turnstile
                  ref={turnstileRef}
                  siteKey={process.env.EXPO_PUBLIC_TURNSTILE_SITE_KEY}
                  onSuccess={(token) => {
                    console.log('[QueueUp][Turnstile] Token received');
                    setTurnstileToken(token);
                  }}
                  onError={(error) => {
                    console.error('[QueueUp][Turnstile] Error:', error);
                    setTurnstileToken(null);
                  }}
                  onExpire={() => {
                    console.warn('[QueueUp][Turnstile] Token expired');
                    setTurnstileToken(null);
                  }}
                  onWidgetLoad={(widgetId) => {
                    console.log('[QueueUp][Turnstile] Widget loaded:', widgetId);
                  }}
                  options={{
                    theme: 'auto',
                    size: 'normal',
                  }}
                />
              </View>
            ) : null}

            {isWeb && !inQueue && process.env.EXPO_PUBLIC_TURNSTILE_SITE_KEY && !turnstileToken ? (
              <Text style={{ textAlign: 'center', color: '#586069', fontSize: 14, marginBottom: 12 }}>
                Complete the verification above to join
              </Text>
            ) : null}

            <View style={styles.actionsRow}>
              {inQueue ? (
                <Pressable
                  style={[
                    styles.leaveButton,
                    leaveLoading ? styles.leaveButtonDisabled : undefined,
                  ]}
                  onPress={confirmLeave}
                  disabled={leaveLoading}>
                  {leaveLoading ? (
                    <ActivityIndicator color="#fff" />
                  ) : (
                    <Text style={styles.buttonText}>Leave Queue</Text>
                  )}
                </Pressable>
              ) : (
>>>>>>> 14ecf4e4
                <Pressable
                  style={[
                    styles.button,
                    (loading || (isWeb && process.env.EXPO_PUBLIC_TURNSTILE_SITE_KEY && !turnstileToken))
                      ? styles.buttonDisabled
                      : undefined
                  ]}
                  onPress={onSubmit}
<<<<<<< HEAD
                  disabled={loading}>
=======
                  disabled={loading || inQueue || (isWeb && process.env.EXPO_PUBLIC_TURNSTILE_SITE_KEY && !turnstileToken)}>
>>>>>>> 14ecf4e4
                  {loading ? (
                    <ActivityIndicator color="#fff" />
                  ) : (
                    <Text style={styles.buttonText}>Join Queue</Text>
                  )}
                </Pressable>
              </View>
            </View>
          ) : (
            <GuestQueueScreen
              partyId={partyId as string}
              resultText={resultText}
              connectionLabel={connectionLabel}
              position={position}
              aheadCount={aheadCount}
              combinedQueue={combinedQueue}
              callTimerSeconds={callTimerSeconds}
              callTimerKey={callTimerKey}
              callWindowMinutes={callWindowMinutesDisplay}
              venue={venue}
              distanceMeters={distanceMeters}
              geofenceRadiusMeters={geofenceRadiusMeters}
              locationMonitoring={locationMonitoring}
              presenceDeclared={presenceDeclared}
              declaringPresence={declaringPresence}
              declareDisabled={declareDisabled}
              onLeavePress={confirmLeave}
              leaveLoading={leaveLoading}
              onEnableLocationPress={enableLocation}
              onDeclarePresence={handleDeclarePresence}
            />
          )}

          {!inQueue && resultText ? (
            <View style={styles.resultCard}>
              <Text style={styles.resultText}>{resultText}</Text>
<<<<<<< HEAD
              <Text style={styles.resultHint}>{connectionLabel}</Text>
=======
              {inQueue ? <Text style={styles.resultHint}>{connectionLabel}</Text> : null}
              {isWeb && inQueue && pushMessage ? (
                <Text style={styles.resultHint}>{pushMessage}</Text>
              ) : null}
>>>>>>> 14ecf4e4
            </View>
          ) : null}
              <Text style={styles.queueTitle}>Queue Overview</Text>
              {combinedQueue.map((party, index) => {
                const isSelf = partyId === party.id;
                const isServing = party.status === 'called';
                const displayName = party.name?.trim().length ? party.name?.trim() : 'Guest';
                return (
                  <View
                    key={`${party.id}-${index}`}
                    style={[
                      styles.queueRow,
                      isSelf ? styles.queueRowSelf : undefined,
                      isServing ? styles.queueRowCalled : undefined,
                    ]}>
                    <Text style={styles.queuePosition}>{index + 1}</Text>
                    <View style={styles.queueRowInfo}>
                      <Text style={styles.queueRowName}>
                        {displayName}
                        {isSelf ? ' (You)' : ''}
                      </Text>
                      <Text style={styles.queueRowMeta}>
                        {isServing ? 'With host' : 'Waiting'}
                        {party.size ? ` · Party of ${party.size}` : ''}
                      </Text>
                    </View>
                  </View>
                );
              })}
        </ScrollView>
      </KeyboardAvoidingView>
      <Modal
        visible={scannerVisible}
        animationType="slide"
        presentationStyle="fullScreen"
        onRequestClose={handleCloseScanner}>
        <SafeAreaView style={styles.scannerContainer}>
          <CameraView
            style={styles.camera}
            facing="back"
            barcodeScannerSettings={{ barcodeTypes: ['qr'] }}
            onBarcodeScanned={scannerActive ? handleBarcodeScanned : undefined}
          />
          <View style={styles.scannerControls}>
            <Text style={styles.scannerHint}>Align the QR code with the frame to fill the key.</Text>
            <Pressable style={styles.scannerCloseButton} onPress={handleCloseScanner}>
              <Text style={styles.scannerCloseText}>Close</Text>
            </Pressable>
          </View>
        </SafeAreaView>
      </Modal>
      {webLeaveModal}
    </SafeAreaProvider>
  );
}<|MERGE_RESOLUTION|>--- conflicted
+++ resolved
@@ -15,7 +15,7 @@
 import { SafeAreaProvider, SafeAreaView } from 'react-native-safe-area-context';
 import { NativeStackScreenProps } from '@react-navigation/native-stack';
 import { CameraView, useCameraPermissions, type BarcodeScanningResult } from 'expo-camera';
-<<<<<<< HEAD
+import { Turnstile } from '@marsidev/react-turnstile';
 import * as Location from 'expo-location';
 import type { RootStackParamList } from '../../types/navigation';
 import styles from './JoinQueueScreen.Styles';
@@ -23,16 +23,10 @@
   buildGuestConnectUrl,
   declareNearby,
   joinQueue,
-  leaveQueue,
+  leaveQueue, getVapidPublicKey, savePushSubscription, API_BASE_URL,
 } from '../../lib/backend';
 import type { QueueVenue } from '../../lib/backend';
 import GuestQueueScreen, { GuestQueueEntry } from '../Guest/GuestQueueScreen';
-=======
-import { Turnstile } from '@marsidev/react-turnstile';
-import type { RootStackParamList } from '../../types/navigation';
-import styles from './JoinQueueScreen.Styles';
-import { buildGuestConnectUrl, joinQueue, leaveQueue, getVapidPublicKey, savePushSubscription, API_BASE_URL } from '../../lib/backend';
->>>>>>> 14ecf4e4
 
 type Props = NativeStackScreenProps<RootStackParamList, 'JoinQueueScreen'>;
 
@@ -186,7 +180,10 @@
     setJoinedCode(null);
     setPartyId(null);
     setConnectionState('idle');
-<<<<<<< HEAD
+
+    // Debug: Log turnstile token status (do not log token value)
+    console.log('[QueueUp][join] Turnstile token:', turnstileToken ? 'present' : 'MISSING');
+
     setCallWindowSeconds(null);
     setVenue(null);
     setPresenceDeclared(false);
@@ -197,12 +194,6 @@
     setCallTimerSeconds(null);
     setPosition(null);
     setAheadCount(null);
-=======
-
-    // Debug: Log turnstile token status (do not log token value)
-    console.log('[QueueUp][join] Turnstile token:', turnstileToken ? 'present' : 'MISSING');
-
->>>>>>> 14ecf4e4
     try {
       const joinResult = await joinQueue({
         code: trimmed,
@@ -213,13 +204,6 @@
       setResultText(`You're number ${joinResult.position} in line. We'll keep this updated.`);
       setJoinedCode(trimmed);
       setPartyId(joinResult.partyId);
-<<<<<<< HEAD
-      setCallWindowSeconds(joinResult.callTimeoutSeconds);
-      setVenue(joinResult.venue ?? null);
-      setPresenceDeclared(false);
-      setPosition(joinResult.position);
-      setAheadCount(Math.max(0, joinResult.position - 1));
-=======
       setSessionId(joinResult.sessionId ?? null);
       // Reset Turnstile for next use
       setTurnstileToken(null);
@@ -235,7 +219,11 @@
           code: trimmed,
         });
       }
->>>>>>> 14ecf4e4
+      setCallWindowSeconds(joinResult.callTimeoutSeconds);
+      setVenue(joinResult.venue ?? null);
+      setPresenceDeclared(false);
+      setPosition(joinResult.position);
+      setAheadCount(Math.max(0, joinResult.position - 1));
     } catch (error) {
       const message = error instanceof Error ? error.message : 'Unknown error joining queue';
 
@@ -771,7 +759,6 @@
         <ScrollView contentContainerStyle={styles.scroll} keyboardShouldPersistTaps="handled">
           <Text style={styles.title}>Join Queue</Text>
 
-<<<<<<< HEAD
           {!inQueue ? (
             <View style={styles.card}>
               <Text style={styles.label}>Enter Key</Text>
@@ -815,51 +802,6 @@
                 thumbTintColor="#1f6feb"
                 onValueChange={(value) => setPartySize(Math.round(value))}
               />
-
-              <View style={styles.actionsRow}>
-=======
-          <View style={styles.card}>
-            <Text style={styles.label}>Enter Key</Text>
-            <TextInput
-              placeholder="Value"
-              value={key}
-              onChangeText={setKey}
-              style={[styles.input, inQueue ? styles.inputDisabled : undefined]}
-              autoCapitalize="none"
-              autoCorrect={false}
-              editable={!inQueue}
-              returnKeyType="done"
-            />
-            <Pressable style={styles.scanButton} onPress={handleOpenScanner}>
-              <Text style={styles.scanButtonText}>Scan QR Code</Text>
-            </Pressable>
-
-            <Text style={styles.label}>Your Name</Text>
-            <TextInput
-              placeholder="(optional)"
-              value={name}
-              onChangeText={setName}
-              style={[styles.input, inQueue ? styles.inputDisabled : undefined]}
-              editable={!inQueue}
-              returnKeyType="next"
-            />
-
-            <Text style={styles.label}>Party Size</Text>
-            <View style={styles.sliderRow}>
-              <Text style={styles.sliderValue}>{partySize}</Text>
-              <Text style={styles.sliderHint}>guests</Text>
-            </View>
-            <Slider
-              style={styles.slider}
-              minimumValue={MIN_QUEUE_SIZE}
-              maximumValue={MAX_QUEUE_SIZE}
-              step={1}
-              value={partySize}
-              minimumTrackTintColor="#1f6feb"
-              maximumTrackTintColor="#d0d7de"
-              thumbTintColor="#1f6feb"
-              onValueChange={(value) => setPartySize(Math.round(value))}
-            />
 
             {isWeb && !inQueue && process.env.EXPO_PUBLIC_TURNSTILE_SITE_KEY ? (
               <View style={{ marginVertical: 16, alignItems: 'center' }}>
@@ -911,7 +853,6 @@
                   )}
                 </Pressable>
               ) : (
->>>>>>> 14ecf4e4
                 <Pressable
                   style={[
                     styles.button,
@@ -920,11 +861,7 @@
                       : undefined
                   ]}
                   onPress={onSubmit}
-<<<<<<< HEAD
-                  disabled={loading}>
-=======
-                  disabled={loading || inQueue || (isWeb && process.env.EXPO_PUBLIC_TURNSTILE_SITE_KEY && !turnstileToken)}>
->>>>>>> 14ecf4e4
+                  disabled={loading || (isWeb && process.env.EXPO_PUBLIC_TURNSTILE_SITE_KEY && !turnstileToken)}>
                   {loading ? (
                     <ActivityIndicator color="#fff" />
                   ) : (
@@ -961,14 +898,10 @@
           {!inQueue && resultText ? (
             <View style={styles.resultCard}>
               <Text style={styles.resultText}>{resultText}</Text>
-<<<<<<< HEAD
               <Text style={styles.resultHint}>{connectionLabel}</Text>
-=======
-              {inQueue ? <Text style={styles.resultHint}>{connectionLabel}</Text> : null}
               {isWeb && inQueue && pushMessage ? (
                 <Text style={styles.resultHint}>{pushMessage}</Text>
               ) : null}
->>>>>>> 14ecf4e4
             </View>
           ) : null}
               <Text style={styles.queueTitle}>Queue Overview</Text>
