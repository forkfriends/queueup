import React, { useCallback, useState } from 'react';
import { storage } from '../../utils/storage';
import {
  ScrollView,
  View,
  Text,
  TextInput,
  Pressable,
  KeyboardAvoidingView,
  Platform,
  ActivityIndicator,
  Alert,
} from 'react-native';
import Slider from '@react-native-community/slider';
import * as Location from 'expo-location';
import DateTimePicker, {
  DateTimePickerAndroid,
  type DateTimePickerEvent,
} from '@react-native-community/datetimepicker';
import { SafeAreaProvider } from 'react-native-safe-area-context';
import { NativeStackScreenProps } from '@react-navigation/native-stack';
import { Turnstile } from '@marsidev/react-turnstile';
import type { RootStackParamList } from '../../types/navigation';
import styles from './MakeQueueScreen.Styles';
import { createQueue } from '../../lib/backend';

type Props = NativeStackScreenProps<RootStackParamList, 'MakeQueueScreen'>;

const MIN_QUEUE_SIZE = 1;
const MAX_QUEUE_SIZE = 100;
const DEFAULT_QUEUE_SIZE = 20;
const DEFAULT_CALL_WINDOW_MINUTES = 2;
const MIN_CALL_WINDOW_MINUTES = 1;
const MAX_CALL_WINDOW_MINUTES = 10;
const DEFAULT_GEOFENCE_RADIUS_METERS = 75;

type TimeField = 'open' | 'close';

function createTime(hours: number, minutes = 0): Date {
  const base = new Date();
  base.setHours(hours, minutes, 0, 0);
  return base;
}

function normalizeTime(date: Date): Date {
  const normalized = new Date(date);
  normalized.setSeconds(0, 0);
  return normalized;
}

function formatTime(date: Date): string {
  const hours24 = date.getHours();
  const minutes = date.getMinutes();
  const period = hours24 >= 12 ? 'PM' : 'AM';
  const hours12 = hours24 % 12 === 0 ? 12 : hours24 % 12;
  const minuteString = minutes.toString().padStart(2, '0');
  return `${hours12}:${minuteString} ${period}`;
}

function formatTimeInputValue(date: Date): string {
  const hours = date.getHours().toString().padStart(2, '0');
  const minutes = date.getMinutes().toString().padStart(2, '0');
  return `${hours}:${minutes}`;
}

export default function MakeQueueScreen({ navigation }: Props) {
  const [eventName, setEventName] = useState('');
  const [location, setLocation] = useState('');
  const [maxSize, setMaxSize] = useState<number>(DEFAULT_QUEUE_SIZE);
  const [activePicker, setActivePicker] = useState<TimeField | null>(null);
  const [openTime, setOpenTime] = useState(() => createTime(9));
  const [closeTime, setCloseTime] = useState(() => createTime(17));
  const [contact, setContact] = useState('');
  const [callWindowMinutes, setCallWindowMinutes] = useState<number>(DEFAULT_CALL_WINDOW_MINUTES);
  const [coords, setCoords] = useState<{ latitude: number; longitude: number } | null>(null);
  const [capturingLocation, setCapturingLocation] = useState(false);
  const [loading, setLoading] = useState(false);
  const [turnstileToken, setTurnstileToken] = useState<string | null>(null);
  const turnstileRef = React.useRef<any>(null);
  const isWeb = Platform.OS === 'web';

  const applyTimeChange = useCallback(
    (field: TimeField, selected: Date) => {
      const normalized = normalizeTime(selected);
      if (field === 'open') {
        setOpenTime(normalized);
        setCloseTime((previousClose) => {
          if (normalized >= previousClose) {
            const adjusted = new Date(normalized);
            adjusted.setHours(adjusted.getHours() + 1);
            return adjusted;
          }
          return previousClose;
        });
      } else {
        setCloseTime(() => {
          if (normalized <= openTime) {
            const adjusted = new Date(openTime);
            adjusted.setHours(openTime.getHours() + 1);
            return adjusted;
          }
          return normalized;
        });
      }
    },
    [openTime]
  );

  const handleTimePress = useCallback(
    (field: TimeField) => {
      if (Platform.OS === 'android') {
        DateTimePickerAndroid.open({
          mode: 'time',
          is24Hour: false,
          value: field === 'open' ? openTime : closeTime,
          onChange: (event : any, selectedDate : any) => {
            if (event.type === 'set' && selectedDate) {
              applyTimeChange(field, selectedDate);
            }
          },
        });
        return;
      }
      setActivePicker(field);
    },
    [applyTimeChange, closeTime, openTime]
  );

  const handleIosTimeChange = useCallback(
    (_event: DateTimePickerEvent, selectedDate?: Date) => {
      if (!activePicker || !selectedDate) {
        return;
      }
      applyTimeChange(activePicker, selectedDate);
    },
    [activePicker, applyTimeChange]
  );

  const handleDismissPicker = useCallback(() => {
    setActivePicker(null);
  }, []);

  const handleCaptureLocation = useCallback(async () => {
    if (capturingLocation) {
      return;
    }
    setCapturingLocation(true);
    try {
      const permission = await Location.requestForegroundPermissionsAsync();
      if (!permission.granted) {
        Alert.alert(
          'Share location',
          'We need your current location to prevent guests from ghosting the queue.'
        );
        return;
      }
      const current = await Location.getCurrentPositionAsync({
        accuracy: Location.Accuracy.Balanced,
      });
      setCoords({
        latitude: current.coords.latitude,
        longitude: current.coords.longitude,
      });
    } catch (error) {
      console.warn('Failed to capture location', error);
      Alert.alert('Unable to fetch location', 'Turn on location services and try again.');
    } finally {
      setCapturingLocation(false);
    }
  }, [capturingLocation]);

  const adjustTimeByMinutes = useCallback(
    (field: TimeField, deltaMinutes: number) => {
      const source = field === 'open' ? openTime : closeTime;
      const currentMinutes = source.getHours() * 60 + source.getMinutes();
      const nextMinutes = Math.min(Math.max(currentMinutes + deltaMinutes, 0), 23 * 60 + 45);
      if (nextMinutes === currentMinutes) {
        return;
      }
      const adjusted = new Date(source);
      adjusted.setHours(Math.floor(nextMinutes / 60), nextMinutes % 60, 0, 0);
      applyTimeChange(field, adjusted);
    },
    [applyTimeChange, closeTime, openTime]
  );

  const renderWebTimeInput = (field: TimeField, label: string) => {
    const value = field === 'open' ? openTime : closeTime;
    const totalMinutes = value.getHours() * 60 + value.getMinutes();
    const canDecrease = totalMinutes > 0;
    const canIncrease = totalMinutes < 23 * 60 + 45;

    return (
      <View
        style={[styles.timeInput, field === 'open' ? styles.timeInputLeft : styles.timeInputRight]}>
        <Text style={styles.timeLabel}>{label}</Text>
        <View style={styles.timeStepperRow}>
          <Text style={styles.timeValue}>{formatTimeInputValue(value)}</Text>
          <View style={styles.timeStepperButtons}>
            <Pressable
              style={[
                styles.timeStepperButton,
                styles.timeStepperButtonTop,
                !canIncrease ? styles.timeStepperButtonDisabled : undefined,
              ]}
              onPress={() => adjustTimeByMinutes(field, 15)}
              disabled={!canIncrease}
              accessibilityRole="button"
              accessibilityLabel={`Increase ${label.toLowerCase()} time`}>
              <Text style={styles.timeStepperIcon}>▲</Text>
            </Pressable>
            <Pressable
              style={[
                styles.timeStepperButton,
                !canDecrease ? styles.timeStepperButtonDisabled : undefined,
              ]}
              onPress={() => adjustTimeByMinutes(field, -15)}
              disabled={!canDecrease}
              accessibilityRole="button"
              accessibilityLabel={`Decrease ${label.toLowerCase()} time`}>
              <Text style={styles.timeStepperIcon}>▼</Text>
            </Pressable>
          </View>
        </View>
      </View>
    );
  };

  const onSubmit = async () => {
    if (loading) return;
    const trimmedEventName = eventName.trim();
    if (!trimmedEventName) {
      Alert.alert('Add event name', 'Please provide a name for this event.');
      return;
    }
    if (!coords) {
      Alert.alert('Lock location', 'Share your restaurant location before opening the queue.');
      return;
    }
    const normalizedMaxGuests = Math.min(MAX_QUEUE_SIZE, Math.max(MIN_QUEUE_SIZE, maxSize));
    const callWindow = Math.min(
      MAX_CALL_WINDOW_MINUTES,
      Math.max(MIN_CALL_WINDOW_MINUTES, Math.round(callWindowMinutes))
    );
    const callTimeoutSeconds = callWindow * 60;
    const locationLabel = location.trim();
    const fallbackVenue = {
      label: locationLabel || undefined,
      latitude: coords.latitude,
      longitude: coords.longitude,
      radiusMeters: DEFAULT_GEOFENCE_RADIUS_METERS,
    };
    setLoading(true);

    console.log('[QueueUp][create] Turnstile token:', turnstileToken ? 'present' : 'MISSING');

    try {
      const created = await createQueue({
        eventName: trimmedEventName,
        maxGuests: normalizedMaxGuests,
<<<<<<< HEAD
        callTimeoutSeconds,
        venue: fallbackVenue,
=======
        turnstileToken: turnstileToken ?? undefined,
>>>>>>> 14ecf4e4
      });
      if (created.hostAuthToken) {
        try {
          await storage.setHostAuth(created.sessionId, created.hostAuthToken);
          // Store the full queue details right when it's created
          await storage.setActiveQueue({
            code: created.code,
            sessionId: created.sessionId,
            wsUrl: created.wsUrl,
            hostAuthToken: created.hostAuthToken,
            joinUrl: created.joinUrl,
            eventName: created.eventName,
            maxGuests: created.maxGuests
          });
        } catch (error) {
          console.warn('Failed to store queue details:', error);
        }
      }

      // Reset Turnstile for next use
      setTurnstileToken(null);
      if (turnstileRef.current?.reset) {
        turnstileRef.current.reset();
      }

      navigation.navigate('HostQueueScreen', {
        code: created.code,
        sessionId: created.sessionId,
        wsUrl: created.wsUrl,
        joinUrl: created.joinUrl,
        hostAuthToken: created.hostAuthToken,
        eventName: created.eventName ?? trimmedEventName,
        maxGuests: created.maxGuests ?? normalizedMaxGuests,
        callTimeoutSeconds: created.callTimeoutSeconds ?? callTimeoutSeconds,
        venue: created.venue ?? fallbackVenue,
      });
    } catch (error) {
      const message = error instanceof Error ? error.message : 'Unknown error creating queue';

      // Check if it's a Turnstile verification error
      if (message.includes('Turnstile verification') || message.includes('verification required')) {
        Alert.alert(
          'Verification Required',
          'Please complete the Cloudflare security check below before creating a queue.',
          [{ text: 'OK' }]
        );
      } else {
        Alert.alert('Unable to create queue', message);
      }

      // Reset Turnstile on error
      setTurnstileToken(null);
      if (turnstileRef.current?.reset) {
        turnstileRef.current.reset();
      }
    } finally {
      setLoading(false);
    }
  };

  return (
    <SafeAreaProvider style={styles.safe}>
      <KeyboardAvoidingView
        behavior={Platform.select({ ios: 'padding', android: undefined })}
        style={{ flex: 1 }}>
        <ScrollView 
          contentContainerStyle={styles.scroll} 
          style={{ flex: 1 }}
          keyboardShouldPersistTaps="handled"
        >
          <Text style={styles.title}>Make Queue</Text>

          <View style={styles.card}>
            {/* Event Name */}
            <Text style={styles.label}>Event Name</Text>
            <TextInput
              placeholder="Dinner rush, pop-up, etc."
              value={eventName}
              onChangeText={setEventName}
              style={styles.input}
              returnKeyType="next"
            />

            {/* Location */}
            <Text style={styles.label}>Location</Text>
            <TextInput
              placeholder="Value"
              value={location}
              onChangeText={setLocation}
              style={styles.input}
              returnKeyType="next"
            />
            <Pressable
              style={[
                styles.locationButton,
                capturingLocation ? styles.locationButtonDisabled : undefined,
              ]}
              onPress={handleCaptureLocation}
              disabled={capturingLocation}
              accessibilityRole="button">
              {capturingLocation ? (
                <ActivityIndicator color="#1f6feb" />
              ) : (
                <Text style={styles.locationButtonText}>Use Current Location</Text>
              )}
            </Pressable>
            <Text style={coords ? styles.locationHelper : styles.locationHelperMuted}>
              {coords
                ? `Locked at ${coords.latitude.toFixed(4)}, ${coords.longitude.toFixed(4)}`
                : 'Guests must be near this spot to check in.'}
            </Text>

            <Text style={styles.label}>No-show Timer</Text>
            <View style={styles.sliderRow}>
              <Text style={styles.sliderHint}>Guests get</Text>
              <Text style={styles.sliderValue}>{Math.round(callWindowMinutes)}</Text>
              <Text style={styles.sliderHint}>min to confirm</Text>
            </View>
            <Slider
              style={styles.slider}
              minimumValue={MIN_CALL_WINDOW_MINUTES}
              maximumValue={MAX_CALL_WINDOW_MINUTES}
              step={1}
              value={callWindowMinutes}
              minimumTrackTintColor="#1f6feb"
              maximumTrackTintColor="#d0d7de"
              thumbTintColor="#1f6feb"
              onValueChange={(value : any) => setCallWindowMinutes(Math.round(value))}
            />
            <Text style={styles.helperText}>
              We'll auto-remove parties who stay silent longer than this window.
            </Text>

            {/* Max Queue Size */}
            <Text style={styles.label}>Max Queue Size</Text>
            <View style={styles.sliderRow}>
              <Text style={styles.sliderHint}>Allow up to</Text>
              <Text style={styles.sliderValue}>{maxSize}</Text>
              <Text style={styles.sliderHint}>guests</Text>
            </View>
            <Slider
              style={styles.slider}
              minimumValue={MIN_QUEUE_SIZE}
              maximumValue={MAX_QUEUE_SIZE}
              step={1}
              value={maxSize}
              minimumTrackTintColor="#1f6feb"
              maximumTrackTintColor="#d0d7de"
              thumbTintColor="#1f6feb"
              onValueChange={(value : any) => setMaxSize(Math.round(value))}
            />

            {/* Open Hours */}
            <Text style={styles.label}>Open Hours</Text>
            {Platform.OS === 'web' ? (
              <View style={styles.timeRow}>
                {renderWebTimeInput('open', 'Opens')}
                {renderWebTimeInput('close', 'Closes')}
              </View>
            ) : (
              <View style={styles.timeRow}>
                <Pressable
                  style={[styles.timeInput, styles.timeInputLeft]}
                  onPress={() => handleTimePress('open')}
                  accessibilityRole="button">
                  <Text style={styles.timeLabel}>Opens</Text>
                  <Text style={styles.timeValue}>{formatTime(openTime)}</Text>
                </Pressable>
                <Pressable
                  style={[styles.timeInput, styles.timeInputRight]}
                  onPress={() => handleTimePress('close')}
                  accessibilityRole="button">
                  <Text style={styles.timeLabel}>Closes</Text>
                  <Text style={styles.timeValue}>{formatTime(closeTime)}</Text>
                </Pressable>
              </View>
            )}

            {Platform.OS === 'ios' && activePicker ? (
              <View style={styles.timePickerContainer}>
                <View style={styles.timePickerHeader}>
                  <Text style={styles.timePickerTitle}>
                    {activePicker === 'open' ? 'Opening time' : 'Closing time'}
                  </Text>
                  <Pressable onPress={handleDismissPicker} accessibilityRole="button">
                    <Text style={styles.timePickerDone}>Done</Text>
                  </Pressable>
                </View>
                <DateTimePicker
                  value={activePicker === 'open' ? openTime : closeTime}
                  mode="time"
                  display="spinner"
                  onChange={handleIosTimeChange}
                />
              </View>
            ) : null}

            {/* Contact Info */}
            <Text style={styles.label}>Contact Info</Text>
            <TextInput
              placeholder="Value"
              value={contact}
              onChangeText={setContact}
              style={[styles.input, styles.textArea]}
              multiline
              numberOfLines={4}
              textAlignVertical="top"
            />

            {/* Turnstile Widget */}
            {isWeb && process.env.EXPO_PUBLIC_TURNSTILE_SITE_KEY ? (
              <View style={{ marginVertical: 16, alignItems: 'center' }}>
                <Turnstile
                  ref={turnstileRef}
                  siteKey={process.env.EXPO_PUBLIC_TURNSTILE_SITE_KEY}
                  onSuccess={(token) => {
                    console.log('[QueueUp][Turnstile] Token received');
                    setTurnstileToken(token);
                  }}
                  onError={(error) => {
                    console.error('[QueueUp][Turnstile] Error:', error);
                    setTurnstileToken(null);
                  }}
                  onExpire={() => {
                    console.warn('[QueueUp][Turnstile] Token expired');
                    setTurnstileToken(null);
                  }}
                  onWidgetLoad={(widgetId) => {
                    console.log('[QueueUp][Turnstile] Widget loaded:', widgetId);
                  }}
                  options={{
                    theme: 'auto',
                    size: 'normal',
                  }}
                />
              </View>
            ) : null}

            {isWeb && process.env.EXPO_PUBLIC_TURNSTILE_SITE_KEY && !turnstileToken ? (
              <Text style={{ textAlign: 'center', color: '#586069', fontSize: 14, marginBottom: 12 }}>
                Complete the verification above to create queue
              </Text>
            ) : null}

            {/* Submit */}
            <Pressable
              style={[
                styles.button,
                (loading || (isWeb && process.env.EXPO_PUBLIC_TURNSTILE_SITE_KEY && !turnstileToken))
                  ? styles.buttonDisabled
                  : undefined
              ]}
              onPress={onSubmit}
              disabled={loading || (isWeb && process.env.EXPO_PUBLIC_TURNSTILE_SITE_KEY && !turnstileToken)}>
              {loading ? (
                <ActivityIndicator color="#fff" />
              ) : (
                <Text style={styles.buttonText}>Create Queue</Text>
              )}
            </Pressable>
          </View>
        </ScrollView>
      </KeyboardAvoidingView>
    </SafeAreaProvider>
  );
}<|MERGE_RESOLUTION|>--- conflicted
+++ resolved
@@ -258,12 +258,9 @@
       const created = await createQueue({
         eventName: trimmedEventName,
         maxGuests: normalizedMaxGuests,
-<<<<<<< HEAD
         callTimeoutSeconds,
         venue: fallbackVenue,
-=======
         turnstileToken: turnstileToken ?? undefined,
->>>>>>> 14ecf4e4
       });
       if (created.hostAuthToken) {
         try {
